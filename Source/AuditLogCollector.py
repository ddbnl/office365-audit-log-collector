<<<<<<< HEAD
from Interfaces import AzureOMSInterface, GraylogInterface, PRTGInterface, FileInterface
=======
from Interfaces import AzureOMSInterface, SqlInterface, GraylogInterface, PRTGInterface, FileInterface
>>>>>>> bd16298f
import AuditLogSubscriber
import ApiConnection
import os
import sys
import yaml
import time
import json
import logging
import datetime
import argparse
import collections
import threading


class AuditLogCollector(ApiConnection.ApiConnection):

    def __init__(self, content_types=None, resume=True, fallback_time=None, skip_known_logs=True,
                 log_path='collector.log', debug=False, auto_subscribe=False, max_threads=20, retries=3,
                 retry_cooldown=3, file_output=False, sql_output=False, graylog_output=False, azure_oms_output=False,
                 prtg_output=False, **kwargs):
        """
        Object that can retrieve all available content blobs for a list of content types and then retrieve those
        blobs and output them to a file or Graylog input (i.e. send over a socket).
        :param content_types: list of content types to retrieve (e.g. 'Audit.Exchange', 'Audit.Sharepoint')
        :param resume: Resume from last known run time for each content type (Bool)
        :param fallback_time: if no last run times are found to resume from, run from this start time (Datetime)
        :param retries: Times to retry retrieving a content blob if it fails (int)
        :param retry_cooldown: Seconds to wait before retrying retrieving a content blob (int)
        :param skip_known_logs: record retrieved content blobs and log ids, skip them next time (Bool)
        :param file_output: path of file to output audit logs to (str)
        :param log_path: path of file to log to (str)
        :param debug: enable debug logging (Bool)
        :param auto_subscribe: automatically subscribe to audit log feeds for which content is retrieved (Bool)
        :param graylog_output: Enable graylog Interface (Bool)
        :param azure_oms_output: Enable Azure workspace analytics OMS Interface (Bool)
        :param prtg_output: Enable PRTG output (Bool)
                """
        super().__init__(**kwargs)
        self.content_types = content_types or collections.deque()
        self.resume = resume
        self._fallback_time = fallback_time or datetime.datetime.now(datetime.timezone.utc) - datetime.timedelta(
            hours=23)
        self.retries = retries
        self.retry_cooldown = retry_cooldown
        self.max_threads = max_threads
        self.skip_known_logs = skip_known_logs
        self.log_path = log_path
        self.debug = debug
        self.auto_subscribe = auto_subscribe
        self.filters = {}

        self.file_output = file_output
        self.file_interface = FileInterface.FileInterface(**kwargs)
        self.azure_oms_output = azure_oms_output
        self.azure_oms_interface = AzureOMSInterface.AzureOMSInterface(**kwargs)
        self.sql_output = sql_output
        self.sql_interface = SqlInterface.SqlInterface(**kwargs)
        self.graylog_output = graylog_output
        self.graylog_interface = GraylogInterface.GraylogInterface(**kwargs)
        self.prtg_output = prtg_output
        self.prtg_interface = PRTGInterface.PRTGInterface(**kwargs)

        self._last_run_times = {}
        self._known_content = {}
        self._known_logs = {}

        self.blobs_to_collect = collections.defaultdict(collections.deque)
        self.monitor_thread = threading.Thread()
        self.retrieve_available_content_threads = collections.deque()
        self.retrieve_content_threads = collections.deque()
        self.run_started = None
        self.logs_retrieved = 0
        self.errors_retrieving = 0

    @property
    def all_interfaces(self):

        return {self.file_interface: self.file_output, self.azure_oms_interface: self.azure_oms_output,
                self.sql_interface: self.sql_output, self.graylog_interface: self.graylog_output,
                self.prtg_interface: self.prtg_output}

    @property
    def all_enabled_interfaces(self):

        return [interface for interface, enabled in self.all_interfaces.items() if enabled]

    @property
    def all_content_types(self):
        """
        :return: list of str
        """
        return ['Audit.General', 'Audit.AzureActiveDirectory', 'Audit.Exchange', 'Audit.SharePoint', 'DLP.All']

    def load_config(self, path):
        """
        Load a YML config containing settings for this collector and its' interfaces.
        :param path: str
        """
        with open(path, 'r') as ofile:
            config = yaml.safe_load(ofile)
        self._load_log_config(config=config)
        self._load_collect_config(config=config)
        self._load_filter_config(config=config)
        self._load_output_config(config=config)

    def _load_log_config(self, config):
        """
        :param config: str
        """
        if 'log' in config['collect']:
            if 'path' in config['collect']['log']:
                self.log_path = config['collect']['log']['path']
            if 'debug' in config['collect']['log']:
                self.debug = config['collect']['log']['path']

    def _load_collect_config(self, config):
        """
        :param config: str
        """
        if 'collect' in config:
            if 'contentTypes' in config['collect']:
                self.content_types = [
                    x for x in self.all_content_types if x in config['collect']['contentTypes'] and
                    config['collect']['contentTypes'][x] is True]
            if 'maxThreads' in config['collect']:
                self.max_threads = config['collect']['maxThreads']
            if 'retries' in config['collect']:
                self.retries = config['collect']['retries']
            if 'retryCooldown' in config['collect']:
                self.retry_cooldown = config['collect']['retryCooldown']
            if 'autoSubscribe' in config['collect']:
                self.auto_subscribe = config['collect']['autoSubscribe']
            if 'skipKnownLogs' in config['collect']:
                self.skip_known_logs = config['collect']['skipKnownLogs']
            if 'resume' in config['collect']:
                self.resume = config['collect']['resume']
            if 'hoursToCollect' in config['collect']:
                self._fallback_time = datetime.datetime.now(datetime.timezone.utc) -\
                    datetime.timedelta(hours=config['collect']['hoursToCollect'])

    def _load_filter_config(self, config):
        """
        :param config: str
        """
        if 'filter' in config and config['filter']:
            self.filters = config['filter']

    def _load_output_config(self, config):
        """
        :param config: str
        """
        if 'output' in config:
            self._load_file_output_config(config=config)
            self._load_azure_log_analytics_output_config(config=config)
            self._load_sql_output_config(config=config)
            self._load_graylog_output_config(config=config)
            self._load_prtg_output_config(config=config)

    def _load_file_output_config(self, config):
        """
        :param config: str
        """
        if 'file' in config['output']:
            if 'enabled' in config['output']['file']:
                self.file_output = config['output']['file']['enabled']
            if 'path' in config['output']['file']:
                self.file_interface.output_path = config['output']['file']['path']
            if 'separateByContentType' in config['output']['file']:
                self.file_interface.separate_by_content_type = config['output']['file']['separateByContentType']
            if 'separator' in config['output']['file']:
                self.file_interface.separator = config['output']['file']['separator']

    def _load_azure_log_analytics_output_config(self, config):
        """
        :param config: str
        """
        if 'azureLogAnalytics' in config['output']:
            if 'enabled' in config['output']['azureLogAnalytics']:
                self.azure_oms_output = config['output']['azureLogAnalytics']['enabled']
            if 'workspaceId' in config['output']['azureLogAnalytics']:
                self.azure_oms_interface.workspace_id = config['output']['azureLogAnalytics']['workspaceId']
            if 'sharedKey' in config['output']['azureLogAnalytics']:
                self.azure_oms_interface.shared_key = config['output']['azureLogAnalytics']['sharedKey']

    def _load_sql_output_config(self, config):
        """
        :param config: str
        """
        if 'sql' in config['output']:
            if 'enabled' in config['output']['sql']:
                self.sql_output = config['output']['sql']['enabled']
            if 'cacheSize' in config['output']['sql']:
                self.sql_interface.cache_size = config['output']['sql']['cacheSize']
            if 'chunkSize' in config['output']['sql']:
                self.sql_interface.chunk_size = config['output']['sql']['chunkSize']

    def _load_graylog_output_config(self, config):
        """
        :param config: str
        """
        if 'graylog' in config['output']:
            if 'enabled' in config['output']['graylog']:
                self.graylog_output = config['output']['graylog']['enabled']
            if 'address' in config['output']['graylog']:
                self.graylog_interface.gl_address = config['output']['graylog']['address']
            if 'port' in config['output']['graylog']:
                self.graylog_interface.gl_port = config['output']['graylog']['port']

    def _load_prtg_output_config(self, config):
        """
        :param config: str
        """
        if 'prtg' in config['output']:
            if 'enabled' in config['output']['prtg']:
                self.prtg_output = config['output']['prtg']['enabled']
            self.prtg_interface.config = config['output']['prtg']

    def init_logging(self):
        """
        Start logging to file and console. If PRTG output is enabled do not log to console, as this will interfere with
        the sensor result.
        """
        logger = logging.getLogger()
        file_handler = logging.FileHandler(self.log_path, mode='w')
        if not self.prtg_output:
            stream_handler = logging.StreamHandler(sys.stdout)
            logger.addHandler(stream_handler)
        logger.addHandler(file_handler)
        logger.setLevel(logging.INFO if not self.debug else logging.DEBUG)

    def _prepare_to_run(self):
        """
        Make sure that self.run_once can be called multiple times by resetting to an initial state.
        """
        if self.auto_subscribe:
            self._auto_subscribe()
        if self.resume:
            self._get_last_run_times()
        if self.skip_known_logs:
            self._known_content.clear()
            self._known_logs.clear()
            self._clean_known_content()
            self._clean_known_logs()
        self.logs_retrieved = 0
        for interface in self.all_enabled_interfaces:
            interface.successfully_sent = 0
            interface.unsuccessfully_sent = 0
        self.run_started = datetime.datetime.now()

    def run_once(self, start_time=None):
        """
        Check available content and retrieve it, then exit.
        """
        logging.log(level=logging.INFO, msg='Starting run @ {}. Content: {}.'.format(
            datetime.datetime.now(), self.content_types))
        self._prepare_to_run()
        self._start_monitoring()
        self._get_all_available_content(start_time=start_time)
        self.monitor_thread.join()
        self._finish_run()

    def _finish_run(self):
        """
        Save relevant information and output PRTG result if the interface is enabled. The other interfaces output
        while collecting.
        """
        if self.skip_known_logs:
            self._add_known_log()
            self._add_known_content()
        if self.resume and self._last_run_times:
            with open('last_run_times', 'w') as ofile:
                json.dump(fp=ofile, obj=self._last_run_times)
<<<<<<< HEAD
        if self.file_output:
            self.file_interface.output()
        if self.prtg_output:
            self.prtg_interface.output()
=======
>>>>>>> bd16298f
        self._log_statistics()

    def _log_statistics(self):
        """
        Write run statistics to log file / console.
        """
        logging.info("Finished. Total logs retrieved: {}. Total logs with errors: {}. Run time: {}.".format(
            self.logs_retrieved, self.errors_retrieving, datetime.datetime.now() - self.run_started))
        for interface in self.all_enabled_interfaces:
            logging.info("{} reports: {} successfully sent, {} errors".format(
                interface.__class__.__name__, interface.successfully_sent, interface.unsuccessfully_sent))

    def _get_last_run_times(self):
        """
        Load last_run_times file and interpret the datetime for each content type.
        """
        if os.path.exists('last_run_times'):
            try:
                with open('last_run_times', 'r') as ofile:
                    self._last_run_times = json.load(ofile)
            except Exception as e:
                logging.error("Could not read last run times file: {}.".format(e))
            for content_type, last_run_time in self._last_run_times.items():
                try:
                    self._last_run_times[content_type] = datetime.datetime.strptime(last_run_time, "%Y-%m-%dT%H:%M:%SZ")
                except Exception as e:
                    logging.error("Could not read last run time for content type {}: {}.".format(content_type, e))
                    del self._last_run_times[content_type]

    @property
    def done_retrieving_content(self):
        """
        Returns True if there are no more content blobs to be collected. Used to determine when to exit the script.
        :return: Bool
        """
        for content_type in self.blobs_to_collect:
            if self.blobs_to_collect[content_type]:
                return False
        return True

    @property
    def done_collecting_available_content(self):
        """
        Once a call is made to retrieve content for a particular type, and there is no 'NextPageUri' in the response,
        the type is removed from 'self.content_types' to signal that all available content has been retrieved for that
        type.
        """
        return not bool(self.content_types)

    def _start_monitoring(self):
        """
        Start a thread monitoring the list containing blobs that need collecting.
        """
        self.monitor_thread = threading.Thread(target=self._monitor_blobs_to_collect, daemon=True)
        self.monitor_thread.start()

    def _auto_subscribe(self):
        """
        Subscribe to all content types that are set to be retrieved.
        """
        subscriber = AuditLogSubscriber.AuditLogSubscriber(tenant_id=self.tenant_id, client_key=self.client_key,
                                                           secret_key=self.secret_key)
        status = subscriber.get_sub_status()
        if status == '':
            raise RuntimeError("Auto subscribe enabled but could not get subscription status")
        unsubscribed_content_types = self.content_types.copy()
        for s in status:
            if s['contentType'] in self.content_types and s['status'].lower() == 'enabled':
                unsubscribed_content_types.remove(s['contentType'])
        for content_type in unsubscribed_content_types:
            logging.info("Auto subscribing to: {}".format(content_type))
            subscriber.set_sub_status(content_type=content_type, action='start')

    def _get_all_available_content(self, start_time=None):
        """
        Start a thread to retrieve available content blobs for each content type to be collected.
        :param start_time: DateTime
        """
        for content_type in self.content_types.copy():
            if not start_time:
                if self.resume and content_type in self._last_run_times.keys():
                    start_time = self._last_run_times[content_type]
                else:
                    start_time = self._fallback_time
            self.retrieve_available_content_threads.append(threading.Thread(
                target=self._get_available_content, daemon=True,
                kwargs={'content_type': content_type, 'start_time': start_time}))
            self.retrieve_available_content_threads[-1].start()

    def _get_available_content(self, content_type, start_time):
        """
        Retrieve available content blobs for a content type. If the response contains a
        'NextPageUri' there is more content to be retrieved; rerun until all has been retrieved.
        """
        try:
            logging.log(level=logging.DEBUG, msg='Getting available content for type: "{}"'.format(content_type))
            current_time = datetime.datetime.now(datetime.timezone.utc)
            formatted_end_time = str(current_time).replace(' ', 'T').rsplit('.', maxsplit=1)[0]
            formatted_start_time = str(start_time).replace(' ', 'T').rsplit('.', maxsplit=1)[0]
            logging.info("Retrieving {}. Start time: {}. End time: {}.".format(
                content_type, formatted_start_time, formatted_end_time))
            response = self.make_api_request(url='subscriptions/content?contentType={0}&startTime={1}&endTime={2}'.format(
                content_type, formatted_start_time, formatted_end_time))
            self.blobs_to_collect[content_type] += response.json()
            while 'NextPageUri' in response.headers.keys() and response.headers['NextPageUri']:
                logging.log(level=logging.DEBUG, msg='Getting next page of content for type: "{0}"'.format(content_type))
                self.blobs_to_collect[content_type] += response.json()
                response = self.make_api_request(url=response.headers['NextPageUri'], append_url=False)
            logging.log(level=logging.DEBUG, msg='Got {0} content blobs of type: "{1}"'.format(
                len(self.blobs_to_collect[content_type]), content_type))
        except Exception as e:
            logging.log(level=logging.DEBUG, msg="Error while getting available content: {}: {}".format(
                content_type, e))
            self.content_types.remove(content_type)
        else:
            self.content_types.remove(content_type)
            self._last_run_times[content_type] = start_time.strftime("%Y-%m-%dT%H:%M:%SZ")

    def _start_interfaces(self):

<<<<<<< HEAD
        if self.file_output:
            self.file_interface.start()
        if self.azure_oms_output:
            self.azure_oms_interface.start()
        if self.prtg_output:
            self.prtg_interface.start()
        if self.graylog_output:
            self.graylog_interface.start()

    def _stop_interfaces(self):

        if self.file_output:
            self.file_interface.stop()
        if self.azure_oms_output:
            self.azure_oms_interface.stop()
        if self.prtg_output:
            self.prtg_interface.stop()
        if self.graylog_output:
            self.graylog_interface.stop()
=======
        for interface in self.all_enabled_interfaces:
            interface.start()

    def _stop_interfaces(self):

        for interface in self.all_enabled_interfaces:
            interface.stop()
>>>>>>> bd16298f

    def _monitor_blobs_to_collect(self):
        """
        Wait for the 'retrieve_available_content' function to retrieve content URI's. Once they become available
        start retrieving in a background thread.
        """
        self._start_interfaces()
        threads = collections.deque()
        while True:
            threads = [thread for thread in threads if thread.is_alive()]
            if self.done_collecting_available_content and self.done_retrieving_content and not threads:
                break
            if not self.blobs_to_collect:
                continue
            for content_type, blobs_to_collect in self.blobs_to_collect.copy().items():
                if len(threads) >= self.max_threads:
                    break
                if self.blobs_to_collect[content_type]:
                    blob_json = self.blobs_to_collect[content_type].popleft()
                    self._collect_blob(blob_json=blob_json, content_type=content_type, threads=threads)
        self._stop_interfaces()

    def _collect_blob(self, blob_json, content_type, threads):
        """
        Collect a single content blob in a thread.
        :param blob_json: JSON
        :param content_type: str
        :param threads: list
        """
        if blob_json and 'contentUri' in blob_json:
            logging.log(level=logging.DEBUG, msg='Retrieving content blob: "{0}"'.format(blob_json))
            threads.append(threading.Thread(
                target=self._retrieve_content, daemon=True,
                kwargs={'content_json': blob_json, 'content_type': content_type, 'retries': self.retries}))
            threads[-1].start()

    def _retrieve_content(self, content_json, content_type, retries):
        """
        Get an available content blob. If it exists in the list of known content blobs it is skipped to ensure
        idempotence.
        :param content_json: JSON dict of the content blob as retrieved from the API (dict)
        :param content_type: Type of API being retrieved for, e.g. 'Audit.Exchange' (str)
        :param retries: Times to retry retrieving a content blob if it fails (int)
        """
        if self.skip_known_logs and self.known_content and content_json['contentId'] in self.known_content:
            return
        try:
            results = self.make_api_request(url=content_json['contentUri'], append_url=False).json()
            if not results:
                return
        except Exception as e:
            if retries:
                time.sleep(self.retry_cooldown)
                return self._retrieve_content(content_json=content_json, content_type=content_type, retries=retries - 1)
            else:
                self.errors_retrieving += 1
                logging.error("Error retrieving content: {}".format(e))
                return
        else:
            self._handle_retrieved_content(content_json=content_json, content_type=content_type, results=results)

    def _handle_retrieved_content(self, content_json, content_type, results):
        """
        Check known logs, filter results and output what remains.
        :param content_json: JSON dict of the content blob as retrieved from the API (dict)
        :param content_type: Type of API being retrieved for, e.g. 'Audit.Exchange' (str)
        :param results: list of JSON
        """

        if self.skip_known_logs:
            self._known_content[content_json['contentId']] = content_json['contentExpiration']
        for log in results.copy():
            if self.skip_known_logs:
                if log['Id'] in self.known_logs:
                    results.remove(log)
                    continue
                self.known_logs[log['Id']] = log['CreationTime']
            if self.filters and not self._check_filters(log=log, content_type=content_type):
                results.remove(log)
        self.logs_retrieved += len(results)
        self._output_results(results=results, content_type=content_type)

    def _output_results(self, results, content_type):
        """
        :param content_type: Type of API being retrieved for, e.g. 'Audit.Exchange' (str)
        :param results: list of JSON
        """
<<<<<<< HEAD
        if self.file_output:
            self.file_interface.send_messages(*results, content_type=content_type)
        if self.prtg_output:
            self.prtg_interface.send_messages(*results, content_type=content_type)
        if self.graylog_output:
            self.graylog_interface.send_messages(*results, content_type=content_type)
        if self.azure_oms_output:
            self.azure_oms_interface.send_messages(*results, content_type=content_type)
=======
        for interface in self.all_enabled_interfaces:
            interface.send_messages(*results, content_type=content_type)
>>>>>>> bd16298f

    def _check_filters(self, log, content_type):
        """
        :param log: JSON
        :param content_type: Type of API being retrieved for, e.g. 'Audit.Exchange' (str)
        :return: True if log matches filter, False if not (Bool)
        """
        if content_type in self.filters and self.filters[content_type]:
            for log_filter_key, log_filter_value in self.filters[content_type].items():
                if log_filter_key not in log or log[log_filter_key].lower() != log_filter_value.lower():
                    return False
        return True

    def _add_known_log(self):
        """
        Add a content ID to the known content file to avoid saving messages more than once.
        :return:
        """
        with open('known_logs', 'w') as ofile:
            for log_id, creation_time in self.known_logs.items():
                ofile.write('{},{}\n'.format(log_id, creation_time))

    def _add_known_content(self):
        """
        Add a content ID to the known content file to avoid saving messages more than once.
        :return:
        """
        with open('known_content', 'w') as ofile:
            for content_id, content_expiration in self.known_content.items():
                ofile.write('{0},{1}\n'.format(content_id, content_expiration))

    def _clean_known_logs(self):
        """
        Remove any known content ID's that have expired. Can't download a duplicate if it is not available for
        download.
        """
        known_logs = self.known_logs
        if os.path.exists('known_logs'):
            os.remove('known_logs')
            for log_id, creation_time in known_logs.copy().items():
                try:
                    date = datetime.datetime.strptime(creation_time.strip()+'Z', "%Y-%m-%dT%H:%M:%S%z")
                    expire_date = date + datetime.timedelta(days=7)
                    if not datetime.datetime.now(datetime.timezone.utc) < expire_date:
                        del self.known_logs[log_id]
                except Exception as e:
                    logging.debug("Could not parse known logs: {}".format(e))
                    del self.known_logs[log_id]
        if not known_logs:
            return
        with open('known_logs', mode='w') as ofile:
            for log_id, creation_time in known_logs.items():
                ofile.write("{},{}\n".format(log_id, creation_time.strip()))

    def _clean_known_content(self):
        """
        Remove any known content ID's that have expired. Can't download a duplicate if it is not available for
        download.
        """
        known_content = self.known_content
        if os.path.exists('known_content'):
            os.remove('known_content')
            for content_id, expire_date in known_content.copy().items():
                try:
                    date = datetime.datetime.strptime(expire_date, "%Y-%m-%dT%H:%M:%S.%f%z")
                    if not datetime.datetime.now(datetime.timezone.utc) < date:
                        del known_content[content_id]
                except Exception as e:
                    logging.debug("Could not parse known content: {}".format(e))
                    del known_content[content_id]
        if not known_content:
            return
        with open('known_logs', 'w') as ofile:
            for content_id, expire_date in known_content.items():
                ofile.write("{},{}\n".format(content_id, expire_date))

    @property
    def known_logs(self):
        """
        Parse and return known content file.
        :return: {content_id: content_expiration_date} dict
        """
        if not self._known_logs and os.path.exists('known_logs'):
            with open('known_logs', 'r') as ofile:
                for line in ofile.readlines():
                    if not line.strip():
                        continue
                    try:
                        self._known_logs[line.split(',')[0].strip()] = line.split(',')[1]
                    except:
                        continue
        return self._known_logs

    @property
    def known_content(self):
        """
        Parse and return known content file.
        :return: {content_id: content_expiration_date} dict
        """
        if not self._known_content and os.path.exists('known_content'):
            with open('known_content', 'r') as ofile:
                for line in ofile.readlines():
                    if not line.strip():
                        continue
                    try:
                        self._known_content[line.split(',')[0].strip()] = line.split(',')[1]
                    except:
                        continue
        return self._known_content


if __name__ == "__main__":

    description = \
    """
    Retrieve audit log contents from Office 365 API and save to file or Graylog.
    Example: Retrieve all available content and send it to Graylog (using mock ID's and keys):
    "AuditLogCollector.py 123 456 789 --general --exchange --azure_ad --sharepoint --dlp -g -gA 10.10.10.1 -gP 5000
    """
    parser = argparse.ArgumentParser(description=description)
    parser.add_argument('tenant_id', type=str, help='Tenant ID of Azure AD', action='store')
    parser.add_argument('client_key', type=str, help='Client key of Azure application', action='store')
    parser.add_argument('secret_key', type=str, help='Secret key generated by Azure application', action='store')
    parser.add_argument('--config', metavar='config', type=str, help='Path to YAML config file',
                        action='store', dest='config')
    parser.add_argument('--sql-string', metavar='sql_string', type=str,
                        help='Connection string for SQL output interface', action='store', dest='sql_string')
    parser.add_argument('--interactive-subscriber', action='store_true',
                        help='Manually (un)subscribe to audit log feeds', dest='interactive_subscriber')
    parser.add_argument('--general', action='store_true', help='Retrieve General content', dest='general')
    parser.add_argument('--exchange', action='store_true', help='Retrieve Exchange content', dest='exchange')
    parser.add_argument('--azure_ad', action='store_true', help='Retrieve Azure AD content', dest='azure_ad')
    parser.add_argument('--sharepoint', action='store_true', help='Retrieve SharePoint content', dest='sharepoint')
    parser.add_argument('--dlp', action='store_true', help='Retrieve DLP content', dest='dlp')
    parser.add_argument('-p', metavar='publisher_id', type=str, help='Publisher GUID to avoid API throttling',
                        action='store', dest='publisher_id',
                        default=os.path.join(os.path.dirname(__file__), 'AuditLogCollector.log'))
    parser.add_argument('-r',
                        help='Look for last run time and resume looking for content from there (takes precedence over '
                             '-tH and -tD)', action='store_true', dest='resume')
    parser.add_argument('-tH', metavar='time_hours', type=int, help='Amount of hours to go back and look for content',
                        action='store', dest='time_hours')
    parser.add_argument('-s',
                        help='Keep track of each retrieved log ID and skip it in the future to prevent duplicates',
                        action='store_true', dest='skip_known_logs')
    parser.add_argument('-l', metavar='log_path', type=str, help='Path of log file', action='store', dest='log_path',
                        default=os.path.join(os.path.dirname(__file__), 'AuditLogCollector.log'))
    parser.add_argument('-d', action='store_true', dest='debug_logging',
                        help='Enable debug logging (generates large log files and decreases performance).')
    parser.add_argument('-f', help='Output to file.', action='store_true', dest='file')
    parser.add_argument('-fP', metavar='file_output_path', type=str, help='Path of directory of output files',
                        default=os.path.join(os.path.dirname(__file__), 'output'), action='store',
                        dest='output_path')
    parser.add_argument('-P', help='Output to PRTG with PrtgConfig.yaml.', action='store_true', dest='prtg')
    parser.add_argument('-a', help='Output to Azure Log Analytics workspace.', action='store_true', dest='azure')
    parser.add_argument('-aC', metavar='azure_workspace', type=str, help='ID of log analytics workspace.',
                        action='store', dest='azure_workspace')
    parser.add_argument('-aS', metavar='azure_key', type=str, help='Shared key of log analytics workspace.',
                        action='store', dest='azure_key')
    parser.add_argument('-g', help='Output to graylog.', action='store_true', dest='graylog')
    parser.add_argument('-gA', metavar='graylog_address', type=str, help='Address of graylog server.', action='store',
                        dest='graylog_addr')
    parser.add_argument('-gP', metavar='graylog_port', type=str, help='Port of graylog server.', action='store',
                        dest='graylog_port')
    args = parser.parse_args()
    argsdict = vars(args)

    if argsdict['interactive_subscriber']:
        subscriber = AuditLogSubscriber.AuditLogSubscriber(
            tenant_id=argsdict['tenant_id'], secret_key=argsdict['secret_key'], client_key=argsdict['client_key'])
        subscriber.interactive()
        quit(0)

    content_types = []
    if argsdict['general']:
        content_types.append('Audit.General')
    if argsdict['exchange']:
        content_types.append('Audit.Exchange')
    if argsdict['sharepoint']:
        content_types.append('Audit.Sharepoint')
    if argsdict['azure_ad']:
        content_types.append('Audit.AzureActiveDirectory')
    if argsdict['dlp']:
        content_types.append('DLP.All')

    fallback_time = None
    if argsdict['time_hours']:
        fallback_time = datetime.datetime.now(datetime.timezone.utc) - datetime.timedelta(days=argsdict['time_hours'])

    collector = AuditLogCollector(
        tenant_id=argsdict['tenant_id'], secret_key=argsdict['secret_key'], client_key=argsdict['client_key'],
        content_types=content_types, publisher_id=argsdict['publisher_id'], resume=argsdict['resume'],
        fallback_time=fallback_time, skip_known_logs=argsdict['skip_known_logs'], log_path=argsdict['log_path'],
        file_output=argsdict['file'], path=argsdict['output_path'], debug=argsdict['debug_logging'],
        prtg_output=argsdict['prtg'],
        azure_oms_output=argsdict['azure'], workspace_id=argsdict['azure_workspace'],
        shared_key=argsdict['azure_key'],
        gl_address=argsdict['graylog_addr'], gl_port=argsdict['graylog_port'],
        graylog_output=argsdict['graylog'],
        sql_connection_string=argsdict['sql_string'])
    if argsdict['config']:
        collector.load_config(path=argsdict['config'])
    collector.init_logging()
    collector.run_once()

<|MERGE_RESOLUTION|>--- conflicted
+++ resolved
@@ -1,8 +1,4 @@
-<<<<<<< HEAD
-from Interfaces import AzureOMSInterface, GraylogInterface, PRTGInterface, FileInterface
-=======
 from Interfaces import AzureOMSInterface, SqlInterface, GraylogInterface, PRTGInterface, FileInterface
->>>>>>> bd16298f
 import AuditLogSubscriber
 import ApiConnection
 import os
@@ -275,13 +271,6 @@
         if self.resume and self._last_run_times:
             with open('last_run_times', 'w') as ofile:
                 json.dump(fp=ofile, obj=self._last_run_times)
-<<<<<<< HEAD
-        if self.file_output:
-            self.file_interface.output()
-        if self.prtg_output:
-            self.prtg_interface.output()
-=======
->>>>>>> bd16298f
         self._log_statistics()
 
     def _log_statistics(self):
@@ -402,27 +391,6 @@
 
     def _start_interfaces(self):
 
-<<<<<<< HEAD
-        if self.file_output:
-            self.file_interface.start()
-        if self.azure_oms_output:
-            self.azure_oms_interface.start()
-        if self.prtg_output:
-            self.prtg_interface.start()
-        if self.graylog_output:
-            self.graylog_interface.start()
-
-    def _stop_interfaces(self):
-
-        if self.file_output:
-            self.file_interface.stop()
-        if self.azure_oms_output:
-            self.azure_oms_interface.stop()
-        if self.prtg_output:
-            self.prtg_interface.stop()
-        if self.graylog_output:
-            self.graylog_interface.stop()
-=======
         for interface in self.all_enabled_interfaces:
             interface.start()
 
@@ -430,7 +398,6 @@
 
         for interface in self.all_enabled_interfaces:
             interface.stop()
->>>>>>> bd16298f
 
     def _monitor_blobs_to_collect(self):
         """
@@ -518,19 +485,8 @@
         :param content_type: Type of API being retrieved for, e.g. 'Audit.Exchange' (str)
         :param results: list of JSON
         """
-<<<<<<< HEAD
-        if self.file_output:
-            self.file_interface.send_messages(*results, content_type=content_type)
-        if self.prtg_output:
-            self.prtg_interface.send_messages(*results, content_type=content_type)
-        if self.graylog_output:
-            self.graylog_interface.send_messages(*results, content_type=content_type)
-        if self.azure_oms_output:
-            self.azure_oms_interface.send_messages(*results, content_type=content_type)
-=======
         for interface in self.all_enabled_interfaces:
             interface.send_messages(*results, content_type=content_type)
->>>>>>> bd16298f
 
     def _check_filters(self, log, content_type):
         """
